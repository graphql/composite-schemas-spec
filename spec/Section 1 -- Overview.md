# Overview

The GraphQL Composite Schemas specification describes how to construct a single
unified GraphQL schema, the _composite schema_, from multiple GraphQL schemas,
each termed a _source schema_.

The _composite schema_ presents itself as a regular _GraphQL schema_; the
implementation details and complexities of the underlying distributed systems
are not visible to clients, all observable behavior is the same as described by
the _GraphQL specification_.

The GraphQL Composite Schemas specification has a number of design principles:

- **Composable**: Rather than defining each _source schema_ in isolation and
  reshaping it to fit the _composite schema_ later, this specification
  encourages developers to design the source schemas as part of a larger whole
  from the start. Each source schema defines the types and fields it is
  responsible for serving within the context of the larger schema, referencing
<<<<<<< HEAD
  and extending what is provided by other source schemas. The GraphQL Composite
  Schemas specification does not describe how to combine arbitrary schemas.  
  Note: Tooling may be built to transform existing or external schemas into
  compliant _source schemas_, but details of building such tooling is beyond the
  scope of this specification.
=======
  and extending that which is provided by other source schemas. The GraphQL
  Composite Schemas specification does not describe how to combine arbitrary
  schemas.
>>>>>>> aef92801

- **Collaborative**: The GraphQL Composite Schemas specification is explicitly
  designed around team collaboration. By building on a principled composition
  model, it ensures that conflicts and inconsistencies are surfaced early and
  can be resolved before deployment. This allows many teams to contribute to a
  single schema without the danger of breaking it. The GraphQL Composite Schemas
  specification facilitates the coordinated effort of combining collaboratively
  designed source schemas into a single coherent composite schema.

- **Evolvable**: A _composite schema_ offers an integrated, product-centric API
  interface to clients. Each source _GraphQL service_ that underpins the
  composite schema should be able to evolve without disrupting these clients.
  Over time, the same functionality may be provided by a different combination
  of services, while the composite schemas interface must continue to support
  existing requests from all clients; source schema boundaries are therefore
  considered an implementation detail and should never be exposed to clients.

- **Explicitness**: To make the composition process easier to understand and to
  avoid ambiguities that can lead to confusing failures as the system grows, the
  GraphQL Composite Schemas specification prefers to be explicit about
  intentions and minimize reliance on inference and convention.

To enable greater interoperability between different implementations of tooling
and gateways, this specification focuses on two core components: schema
composition and distributed execution.

- **Schema Composition**: Schema composition describes the process of merging
  multiple _source schema_ into a single GraphQL schema, the _composite schema_.
  During this process, an intermediary schema, the _composite execution schema_,
  is generated. This composite execution schema is annotated with directives to
  describe execution, and may have additional internal fields that won't be
  exposed in the client-facing composite schema.

- **Distributed Execution**: The _distributed GraphQL executor_ specifies the
  core execution behavior and algorithms that enable fulfillment of a _GraphQL
  request_ performed against the _composite schema_.<|MERGE_RESOLUTION|>--- conflicted
+++ resolved
@@ -16,17 +16,12 @@
   encourages developers to design the source schemas as part of a larger whole
   from the start. Each source schema defines the types and fields it is
   responsible for serving within the context of the larger schema, referencing
-<<<<<<< HEAD
-  and extending what is provided by other source schemas. The GraphQL Composite
-  Schemas specification does not describe how to combine arbitrary schemas.  
+  and extending that which is provided by other source schemas. The GraphQL
+  Composite Schemas specification does not describe how to combine arbitrary
+  schemas.  
   Note: Tooling may be built to transform existing or external schemas into
   compliant _source schemas_, but details of building such tooling is beyond the
   scope of this specification.
-=======
-  and extending that which is provided by other source schemas. The GraphQL
-  Composite Schemas specification does not describe how to combine arbitrary
-  schemas.
->>>>>>> aef92801
 
 - **Collaborative**: The GraphQL Composite Schemas specification is explicitly
   designed around team collaboration. By building on a principled composition

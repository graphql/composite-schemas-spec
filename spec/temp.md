The GraphQL Composite Schemas spec describes a collaborative approach towards
build a single schema composed from multiple _source schemas_ by specifying the
algorithms to merge different GraphQL _subgraph_ schemas into a single
_composite schema_.

Two _source schema_ exposing a type with the same name form a _composite type_
in the _composite schema_.

```graphql example
# source schema 1
type SomeType {
  a: String
  b: String
}

# source schema 2
type SomeType {
  a: String
  c: String
}

# composite schema
type SomeType {
  a: String
  b: String
  c: String
}
```

## Subgraph

The GraphQL Composite Schemas spec refers to downstream GraphQL APIs that have
been designed for composition as subgraphs. These subgraphs may have additional
directives specified in the composition section to specify semantics of type
system members to the composition.

## Composite Schema

The result of a successful composition is a single GraphQL schema that is
annotated with execution directives. This schema document represents the
configuration for the distributed GraphQL executor and is called _composite
schema_.

## Entities

Entities are objects with a stable identity that endure over time. They
typically represent core domain objects that act as entry points to a graph. In
a distributed architecture, each _subgraph_ can contribute different fields to
the same entity, and is responsible for resolving only the fields that it
contributes. In such an architecture, entities effectively act as hubs that
enable transparent traversal across service boundaries.

## Keys

A representation of an object’s identity is known as a key. Keys consist of one
or more fields from an object, and are defined through the `@key` directive on
an object or interface type.

In a distributed architecture, it is unrealistic to expect all participating
systems to agree on a common way of identifying a particular type of entity. The
composite schemas spec therefore allows multiple keys to be defined for each
entity type, and each subgraph defines the particular keys that it is able to
support.

<<<<<<< HEAD
Lookups can also be nested if they can be reached through other lookups.

```graphql example
type Query {
  organization(id: ID!): Ogranization @lookup
}

type Ogranization {
  repository(name: String!): Repository @lookup
}

type Repository @key(fields: "id organization { id }") {
  name: String!
  organization: Ogranization
}
```

The arguments of a lookup field must correspond to fields specified by a `@key`
directive annotated on the return type of the lookup field.

```graphql example
type Query {
  node(id: ID!): Node @lookup
}

interface Node @key(fields: "id") {
  id: ID!
}
```
=======
# Composition

The composition of subgraphs describes the process of merging multiple subgraph
schemas into a single GraphQL schema that is annotated with execution
directives. This single GraphQL schema is the output of the Schema Composition
and represents the Gateway Configuration. The schema composition process is
divided into four algorithms, `Validate`, `Compose`, and `Finalize` that are run
in order.

## Validate

A GraphQL Composite Schemas spec composition tool ensures that the provided
subgraph schemas are unambiguous and mistake-free in the context of the composed
supergraph. The aim here is to guarantee that a composed supergraph will have no
query errors due to an inconsistent schemas.

A request against an inconsistent supergraph is still technically executable,
and will always produce a stable result as defined by the algorithms in the
Execution section, however that result may be ambiguous, surprising, or
unexpected relative to a request containing validation errors, so a composition
tool must ensure that subgraphs involved in the supergraph allow for consistent
query planning during execution.

Typically validation is performed in the context of the composition.

### Types

#### Semantical Equivalence

**Error Code**

F0001

**Formal Specification**

- Let {typesByName} be the set of all types across all subgraphs involved in the
  schema composition by their given type name.
- Given each pair of types {typeA} and {typeB} in {typesByName}
  - {typeA} and {typeB} must have the same kind

**Explanatory Text**

GraphQL Composite Schemas spec considers types with the same name across
subgraphs as semantically equivalent and mergeable.

Types that do not have the same kind are considered not mergeable.

```graphql example
type User {
  id: ID!
  name: String!
  displayName: String!
  birthdate: String!
}

type User {
  id: ID!
  name: String!
  reviews: [Review!]
}
```

```graphql example
scalar DateTime

scalar DateTime
```

```graphql counter-example
type User {
  id: ID!
  name: String!
  displayName: String!
  birthdate: String!
}

scalar User
```

```graphql counter-example
enum UserKind {
  A
  B
  C
}

scalar UserKind
```

### Composite Types

#### Field Types Mergeable

**Error Code**

F0002

**Formal Specification**

- Let {fieldsByName} be a map of field lists where the key is the name of a
  field and the value is a list of fields from mergeable types from different
  subgraphs with the same name.
- for each {fields} in {fieldsByName}
  - {FieldsAreMergeable(fields)} must be true.

FieldsAreMergeable(fields):

- Given each pair of members {fieldA} and {fieldB} in {fields}:
  - Let {typeA} be the type of {fieldA}
  - Let {typeB} be the type of {fieldB}
  - {SameTypeShape(typeA, typeB)} must be true.

SameTypeShape(typeA, typeB):

- If {typeA} is Non-Null:
  - If {typeB} is nullable
    - Let {innerType} be the inner type of {typeA}
    - return SameTypeShape({innerType}, {typeB})
- If {typeB} is Non-Null:
  - If {typeA} is nullable
    - Let {innerType} be the inner type of {typeB}
    - return {SameTypeShape(typeA, innerType)}
- If {typeA} or {typeB} is List:
  - If {typeA} or {typeB} is not List, return false.
  - Let {innerTypeA} be the item type of {typeA}.
  - Let {innerTypeB} be the item type of {typeB}.
  - return {SameTypeShape(innerTypeA, innerTypeB)}
- If {typeA} and {typeB} are not of the same kind
  - return false
- If {typeA} and {typeB} do not have the same name
  - return false

**Explanatory Text**

Fields on mergeable objects or interfaces with that have the same name are
considered semantically equivalent and mergeable when they have a mergeable
field type.

Fields with the same type are mergeable.

```graphql example
type User {
  birthdate: String
}

type User {
  birthdate: String
}
```

Fields with different nullability are mergeable, resulting in merged field with
a nullable type.

```graphql example
type User {
  birthdate: String!
}

type User {
  birthdate: String
}
```

```graphql example
type User {
  tags: [String!]
}

type User {
  tags: [String]!
}

type User {
  tags: [String]
}
```

Fields are not mergeable if the named types are different in kind or name.

```graphql counter-example
type User {
  birthdate: String!
}

type User {
  birthdate: DateTime!
}
```

```graphql counter-example
type User {
  tags: [Tag]
}

type Tag {
  value: String
}

type User {
  tags: [Tag]
}

scalar Tag
```

#### Argument Types Mergeable

**Error Code**

F0004

**Formal Specification**

- Let {fieldsByName} be a map of field lists where the key is the name of a
  field and the value is a list of fields from mergeable types from different
  subgraphs with the same name.
- for each {fields} in {fieldsByName}
  - if {FieldsInSetCanMerge(fields)} must be true.

FieldsAreMergeable(fields):

- Given each pair of members {fieldA} and {fieldB} in {fields}:
  - {ArgumentsAremergeable(fieldA, fieldB)} must be true.

ArgumentsAremergeable(fieldA, fieldB):

- Given each pair of arguments {argumentA} and {argumentB} in {fieldA} and
  {fieldB}:
  - Let {typeA} be the type of {argumentA}
  - Let {typeB} be the type of {argumentB}
  - {SameTypeShape(typeA, typeB)} must be true.

**Explanatory Text**

Fields on mergeable objects or interfaces with that have the same name are
considered semantically equivalent and mergeable when they have a mergeable
argument types.

Fields when all matching arguments have a mergeable type.

```graphql example
type User {
  field(argument: String): String
}

type User {
  field(argument: String): String
}
```

Arguments that differ on nullability of an argument type are mergeable.

```graphql example
type User {
  field(argument: String!): String
}

type User {
  field(argument: String): String
}
```

```graphql example
type User {
  field(argument: [String!]): String
}

type User {
  field(argument: [String]!): String
}

type User {
  field(argument: [String]): String
}
```

Arguments are not mergeable if the named types are different in kind or name.

```graphql counter-example
type User {
  field(argument: String!): String
}

type User {
  field(argument: DateTime): String
}
```

```graphql counter-example
type User {
  field(argument: [String]): String
}

type User {
  field(argument: [DateTime]): String
}
```

#### Arguments mergeable

**Error Code**

FXXXX

**Formal Specification**

**Explanatory Text**

```graphql example
type User {
  field(a: String): String
}

type User {
  field(a: String): String
}
```

```graphql counter-example
type User {
  field(a: String): String
}

type User {
  field(b: String): String
}
```

#### Required Arguments Cannot Be Internal

**Error Code**

F0014

**Formal Specification**

- Let {subgraphs} be a list of all subgraphs.
- For each {subgraph} in {subgraphs}:
  - Let {arguments} be the set of all arguments in {subgraph}.
  - For each {argument} in {arguments}:
    - If {IsExposed(argument)} is false
      - Let {type} be the type of {argument}
      - {type} must not be nullable

**Explanatory Text**

Required arguments of fields or directives (i.e., arguments that are
non-nullable) must be exposed in the composed schema. Removing a required
argument from the composed schema creates a contradiction where an argument is
necessary for the operation in the composed schema but is not available for
external use.

The following example illustrates a valid scenario where a required argument is
not marked as `@internal`:

```graphql example
type Query {
  field1(arg1: Int!): [Item]
}

type Query {
  field1(arg1: Int!): [Item]
}
```

In this counter example, the `arg1` argument is essential for field `field1` in
one of the subgraph and is marked as required, but it is also marked as
`@internal`, violating the rule that required arguments cannot be internal:

```graphql counter-example
type Query {
  field1(arg1: Int!): [Item]
}

type Query {
  field1(arg1: Int! @internal): [Item]
}
```

In this counter example, the `arg1` argument is essential for field `field1` in
one of the subgraph but does not exist in the other subgraph, violating the rule
that required arguments cannot be internal:

```graphql counter-example
type Query {
  field1(arg1: Int!): [Item]
}

type Query {
  field1: [Item]
}
```

The same rule applied to directives. The following counter-example illustrate
scenario where a directive argument is essential for a directive in one
subgraph, but does not exist in the other subgraph:

```graphql counter-example
directive @directive1(arg1: Int!) on FIELD

directive @directive1 on FIELD
```

#### Public Fields Cannot Reference Internals

**Error Code**

F0016

**Formal Specification**

- Let {subgraphs} be a list of all subgraphs.
- For each {subgraph} in {subgraphs}:
  - Let {fields} be the set of all fields of the composite types in {subgraph}
  - For each {field} in {fields}:
    - If {IsExposed(field)} is true
      - Let {namedType} be the named type that {field} references
      - {IsExposed(namedType)} must be true

**Explanatory Text**

In a composed schema, a field within a composite type must only reference types
that are exposed. This requirement guarantees that public types do not reference
internal structures which are intended for internal use.

Here is a valid example where a public field references another public type:

```graphql example
type Object1 {
  field1: String!
  field2: Object2
}

type Object2 {
  field3: String
}

type Object1 {
  field1: String!
  field4: Int
}
```

This is another valid case where the internal type is not exposed in the
composed schema:

```graphql example
type Object1 {
  field1: String!
  field2: Object2 @internal
}

type Object2 @internal {
  field3: String
}

type Object1 {
  field1: String!
  field4: Int
}
```

However, it becomes invalid if a public field in one subgraph references a type
that is marked as `@internal` in another subgraph:

```graphql counter-example
type Object1 {
  field1: String!
  field2: Object2
}

type Object2 {
  field3: String
}

type Object1 {
  field1: String!
  field2: Object2 @internal
}

type Object2 @internal {
  field3: String
  field5: Int
}
```

### Object Types

#### Empty Merged Object Type

**Error Code**

F0019

**Formal Specification**

- Let {types} be the set of all object types across all subgraphs
- For each {type} in {types}:
  - {IsObjectTypeEmpty(type)} must be false.

IsObjectTypeEmpty(type):

- Let {fields} be a set of all fields of all types with coordinate and kind
  {type} across all subgraphs
- For each {field} in {fields}:
  - If {IsExposed(field)} is true
    - return false
- return true

**Explanatory Text**

For object types defined across multiple subgraphs, the merged object type is
the superset of all fields defined in these subgraphs. However, any field marked
with `@internal` in any subgraph is hidden and not included in the merged object
type. An object type with no fields, after considering `@internal` markings, is
considered empty and invalid.

In the following example, the merged object type `ObjectType1` is valid. It
includes all fields from both subgraphs, with `field2` being hidden due to the
`@internal` directive in one of the subgraphs:

```graphql
type ObjectType1 {
  field1: String
  field2: Int @internal
}

type ObjectType1 {
  field1: String
  field2: Int
  field3: Boolean
}
```

This counter-example demonstrates an invalid merged object type. In this case,
`ObjectType1` is defined in two subgraphs, but all fields are marked as
`@internal` in at least one of the subgraphs, resulting in an empty merged
object type:

```graphql counter-example
type ObjectType1 {
  field1: String @internal
  field2: Boolean
}

type ObjectType1 {
  field1: String
  field2: Boolean @internal
}
```

### Input Object Types

#### Input Field Types mergeable

**Error Code**

F0005

**Formal Specification**

- Let {fieldsByName} be a map of field lists where the key is the name of a
  field and the value is a list of fields from mergeable input types from
  different subgraphs with the same name.
- For each {fields} in {fieldsByName}:
  - if {InputFieldsAremergeable(fields)} must be true.

InputFieldsAremergeable(fields):

- Given each pair of members {fieldA} and {fieldB} in {fields}:
  - Let {typeA} be the type of {fieldA}.
  - Let {typeB} be the type of {fieldB}.
  - {SameTypeShape(typeA, typeB)} must be true.

**Explanatory Text**

The input fields of input objects with the same name must be mergeable. This
rule ensures that input objects with the same name in different subgraphs have
fields that can be consistently merged without conflict.

Input fields are considered mergeable when they share the same name and have
compatible types. The compatibility of types is determined by their structure
(lists), excluding nullability. mergeable input fields with different
nullability are considered mergeable, and the resulting merged field will be the
most permissive of the two.

In this example, the field `field` in `Input1` has compatible types across
subgraphs, making them mergeable:

```graphql example
input Input1 {
  field: String!
}

input Input1 {
  field: String
}
```

Here, the field `tags` in `Input1` is a list type with compatible inner types,
satisfying the mergeable criteria:

```graphql example
input Input1 {
  tags: [String!]
}

input Input1 {
  tags: [String]!
}

input Input1 {
  tags: [String]
}
```

In this counter-example, the field `field` in `Input1` has incompatible types
(`String` and `DateTime`), making them not mergeable:

```graphql counter-example
input Input1 {
  field: String!
}

input Input1 {
  field: DateTime!
}
```

Here, the field `tags` in `Input1` is a list type with incompatible inner types
(`String` and `DateTime`), violating the mergeable rule:

```graphql counter-example
input Input1 {
  tags: [String]
}

input Input1 {
  tags: [DateTime]
}
```

#### Input With Different Fields

**Error Code**

F0006

**Formal Specification**

- Let {inputsByName} be a map where the key is the name of an input object type,
  and the value is a list of all input object types from different subgraphs
  with that name.
- For each {listOfInputs} in {inputsByName}:
  - {InputFieldsAremergeable(listOfInputs)} must be true.

InputFieldsAremergeable(inputs):

- Let {fields} be the set of all field names of the first input object in
  {inputs}.
- For each {input} in {inputs}:
  - Let {inputFields} be the set of all field names of {input}.
  - {fields} must be equal to {inputFields}.

**Explanatory Text**

This rule ensures that input object types with the same name across different
subgraphs have identical sets of field names. Consistency in input object fields
across subgraphs is required to avoid conflicts and ambiguities in the composed
schema. This rule only checks that the field names are the same, not that the
field types are the same. Field types are checked by the
[Input Field Types mergeable](#sec-Input-Field-Types-mergeable) rule.

When an input object is defined with differing fields across subgraphs, it can
lead to issues in query execution. A field expected in one subgraph might be
absent in another, leading to undefined behavior. This rule prevents such
inconsistencies by enforcing that all instances of the same named input object
across subgraphs have a matching set of field names.

In this example, both subgraphs define `Input1` with the same field `field1`,
satisfying the rule:

```graphql example
input Input1 {
  field1: String
}

input Input1 {
  field1: String
}
```

Here, the two definitions of `Input1` have different fields (`field1` and
`field2`), violating the rule:

```graphql counter-example
input Input1 {
  field1: String
}

input Input1 {
  field2: String
}
```

#### Empty Merged Input Object Type

**Error Code**

F0010

**Formal Specification**

- Let {inputs} be the set of all input object types across all subgraphs
- For each {input} in {inputs}:
  - If {IsExposed(input)} is true
    - {IsInputObjectTypeEmpty(input)} must be false

IsInputObjectTypeEmpty(input):

- Let {fields} be a set of all input fields across all subraphs with coordinate
  {input}
- For each {field} in {fields}:
  - If {IsExposed(field)} is true
    - return false

**Explanatory Text**

When an input object type is defined in multiple subgraphs, only common fields
and fields not flagged as `@internal` are included in the merged input object
type. If this process results in an input object type with no fields, the input
object type is considered empty and invalid.

In the following example, the merged input object type `Input1` is valid. The
type is defined in two subgraphs:

```graphql
input Input1 {
  field1: String @internal
  field2: Int
}

input Input1 {
  field1: String
  field2: Int
}
```

In the following example, the merged input object type `Input1` is valid and
contains `field1` as it exists in both subgraphs. The type is defined in two
subgraphs:

```graphql
input Input1 {
  field1: String
}

input Input1 {
  field1: String
  field2: Int
}
```

In the following example, the merged input object type `Input1` is invalid. The
type is defined in two subgraphs, but do not have any common fields.

```graphql counter-example
input Input1 {
  field1: String
}

input Input1 {
  field2: String
}
```

This counter-example shows an invalid merged input object type. The `Input1`
type is defined in two subgraphs, but both `field1` and `field2` are flagged as
`@internal` in one of the subgraphs:

```graphql counter-example
input Input1 {
  field1: String @internal
  field2: Int @internal
}

input Input1 {
  field1: String
  field2: Int
}
```

In this counter-example, the `Input1` type is defined in two subgraphs, but
`field1` is flagged as `@internal` in one subgraph and `field2` is flagged as
`@internal` in the other subgraph, resulting in an empty merged input object
type:

```graphql counter-example
input Input1 {
  field1: String @internal
  field2: Int
}

input Input1 {
  field1: String
  field2: Int @internal
}
```

In the following example, the merged input object type `Input1` is invalid. The
type is defined in two subgraphs, but do not have the common field `field1` is
flagged as `@internal` in one of the subgraphs:

```graphql counter-example
input Input1 {
  field1: String @internal
}

input Input1 {
  field1: String
}
```

#### Input Field Default Mismatch

**Error Code**

F0011

**Formal Specification**

- Let {inputFieldsByName} be a map where the key is the name of an input field
  and the value is a list of input fields from different subgraphs from the same
  type with the same name.
- For each {inputFields} in {inputFieldsByName}:
  - Let {defaultValues} be a set containing the default values of each input
    field in {inputFields}.
  - If the size of {defaultValues} is greater than
    - {InputFieldsHaveConsistentDefaults(inputFields)} must be false.

InputFieldsHaveConsistentDefaults(inputFields):

- Given each pair of input fields {inputFieldA} and {inputFieldB} in
  {inputFields}:
  - If the default value of {inputFieldA} is not equal to the default value of
    {inputFieldB}:
    - return false
- return true

**Explanatory Text**

Input fields in different subgraphs that have the same name are required to have
consistent default values. This ensures that there is no ambiguity or
inconsistency when merging schemas from different subgraphs.

A mismatch in default values for input fields with the same name across
different subgraphs will result in a schema composition error.

In the the following example both subgraphs have an input field `field1` with
the same default value. This is valid:

```graphql example
input Filter {
  field1: Enum1 = Value1
}

enum Enum1 {
  Value1
  Value2
}

input Filter {
  field1: Enum1 = Value1
}

enum Enum1 {
  Value1
  Value2
}
```

In the following example both subgraphs define an input field `field1` with
different default values. This is invalid:

```graphql counter-example
input Filter {
  field1: Int = 10
}

input Filter {
  field1: Int = 20
}
```

#### Public Input Fields Cannot Reference Internals

**Error Code**

F0015

**Formal Specification**

- Let {subgraphs} be a list of all subgraphs.
- For each {subgraph} in {subgraphs}:
  - Let {fields} be the set of all fields of the input types in {subgraph}
  - For each {field} in {fields}:
    - If {IsExposed(field)} is true
      - Let {namedType} be the named type that {field} references
      - {IsExposed(namedType)} must be true

**Explanatory Text**

In a composed schema, a field within a input type must only reference types that
are exposed. This requirement guarantees that public types do not reference
internal structures which are intended for internal use.

A valid case where a public input field references another public input type:

```graphql example
input Input1 {
  field1: String!
  field2: Input2
}

input Input2 {
  field3: String
}

input Input1 {
  field1: String!
  field2: Input2
}

input Input2 {
  field3: String
}
```

Another valid case is where the field is not exposed in the composed schema:

```graphql example
input Input1 {
  field1: String!
  field2: Input2
}

input Input2 {
  field3: String
}

input Input1 {
  field1: String!
  field4: Int
}
```

An invalid case where a public input field in one subgraph references an input
type that is marked as `@internal` in another subgraph:

```graphql counter-example
input Input1 {
  field1: String!
  field2: Input2
}

input Input2 {
  field3: String
}

input Input1 {
  field1: String!
  field4: Int
}

input Input2 @internal {
  field3: String
}
```

#### Required Input Fields cannot be internal

**Error Code**

F0012

**Formal Specification**

- Let {subgraphs} be a list of all subgraphs.
- For each {subgraph} in {subgraphs}:
  - Let {inputs} be the set of all input object types in the {subgraph}
  - For each {input} in {inputs}:
    - Let {fields} be a list of fields of {input}
    - For each {field} in {fields}:
      - If {IsExposed(field)} is false
        - Let {type} be the type of {field}
        - {type} must not be nullable

**Explanatory Text**

Input object types can be defined in multiple subgraphs. Required fields in
these input object types (i.e., fields that are non-nullable) must be exposed in
the composed graph. A required internal field would create a contradiction where
a field is both necessary for the operation in the composed schema but also not
available for external use.

This example shows a valid scenario where the required field is not marked as
`@internal`:

```graphql example
input InputType1 {
  field1: String!
}

input InputType1 {
  field1: String!
}
```

Consider the following example where an input object type `InputType1` includes
a required field `field1`:

```graphql counter-example
input InputType1 {
  field1: String!
}

input InputType1 {
  field1: String! @internal
}
```

In this counter-example, the field `field1` is only defined in one subgraph, so
will not be included in the composed schema. Therefor this field cannot be
non-nullable:

```graphql counter-example
input InputType1 {
  field1: String!
  field2: String!
}

input InputType1 {
  field2: String!
}
```

### Enum Types

#### Values Must Be The Same Across Subgraphs

**Error Code**

F0003

**Formal Specification**

- Let {enumsByName} be a map where the key is the name of an enum type, and the
  value is a list of all enum types from different subgraphs with that name.
- For each {listOfEnum} in {enumsByName}:
  - {EnumAremergeable(listOfEnum)} must be true.

EnumAremergeable(enums):

- Let {values} be the set of all values of the first enum in {enums}
- For each {enum} in {enums}
  - Let {enumValues} be the set of all values of {enum}
  - {values} must be equal to {enumValues}

**Explanatory Text**

This rule ensures that enum types with the same name across different subgraphs
in a supergraph have identical sets of values. Enums, must be consistent across
subgraphs to avoid conflicts and ambiguities in the composed schema.

When an enum is defined with differing values across subgraphs, it can lead to
confusion and errors in query execution. For instance, a value valid in one
subgraph might be passed to another where it's unrecognized, leading to
unexpected behavior or failures. This rule prevents such inconsistencies by
enforcing that all instances of the same named enum across subgraphs have an
exact match in their values.

In this example, both subgraphs define `Enum1` with the same value `BAR`,
satisfying the rule:

```graphql example
enum Enum1 {
  BAR
}

enum Enum1 {
  BAR
}
```

Here, the two definitions of `Enum1` have different values (`BAR` and `Baz`),
violating the rule:

```graphql counter-example
enum Enum1 {
  BAR
}

enum Enum1 {
  Baz
}
```

#### Default Value Uses Internals

**Error Code**

F0008

**Formal Specification**

- {ValidateArgumentDefaultValues()} must be true.
- {ValidateInputFieldDefaultValues()} must be true.

ValidateArgumentDefaultValues():

- Let {arguments} be all arguments of fields and directives across all subgraphs
- For each {argument} in {arguments}
  - If {IsExposed(argument)} is true and has a default value:
    - Let {defaultValue} be the default value of {argument}
    - If not ValidateDefaultValue(defaultValue)
      - return false
- return true

ValidateInputFieldDefaultValues():

- Let {inputFields} be all input fields of across all subgraphs
- For each {inputField} in {inputFields}:
  - Let {type} be the type of {inputField}
  - If {IsExposed(inputField)} is true and {inputField} has a default value:
    - Let {defaultValue} be the default value of {inputField}
    - if ValidateDefaultValue(defaultValue) is false
      - return false
- return true

ValidateDefaultValue(defaultValue):

- If {defaultValue} is a ListValue:
  - For each {valueNode} in {defaultValue}:
    - If {ValidateDefaultValue(valueNode)} is false
      - return false
- If {defaultValue} is an ObjectValue:
  - Let {objectFields} be a list of all fields of {defaultValue}
  - Let {fields} be a list of all fields {objectFields} are referring to
  - For each {field} in {fields}:
    - If {IsExposed(field)} is false
      - return false
  - For each {objectField} in {objectFields}:
    - Let {value} be the value of {objectField}
    - return {ValidateDefaultValue(value)}
- If {defaultValue} is an EnumValue:
  - If {IsExposed(defaultValue)} is false
    - return false
- return true

**Explanatory Text**

A default value for an argument in a field must only reference enum values or a
input fields that are exposed in the composed schema. This rule ensures that
internal members are not exposed in the composed schema through default values.

In this example the `FOO` value in the `Enum1` enum is not marked with
@internal, hence it doesn't violate the rule.

```graphql
type Query {
  field(type: Enum1 = FOO): [Baz!]!
}

enum Enum1 {
  FOO
  BAR
}
```

This example is a violation of the rule because the default value for the field
`field` in type `Input1` references an enum value (`FOO`) that is marked as
`@internal`.

```graphql counter-example
type Query {
  field(type: Input1): [Baz!]!
}

input Input1 {
  field: Enum1 = FOO
}

enum Enum1 {
  FOO @internal
  BAR
}
```

```graphql counter-example
type Query {
  field(type: Input1 = { field2: "ERROR" }): [Baz!]!
}

input Input1 {
  field1: String
  field2: String @internal
}
```

This example is a violation of the rule because the default value for the `type`
argument in the `field` field references an enum value (`BAR`) that is marked as
`@internal`.

```graphql example counter-example
type Query {
  field(type: Enum1 = BAR): [Baz!]!
}

enum Enum1 {
  FOO
  BAR @internal
}
```

#### Empty Merged Enum Type

**Error Code**

F0009

**Formal Specification**

- Let {enumsByName} be the set of all enums across all subgraphs involved in the
  schema composition grouped by their name.
- For each {enum} in {enumsByName}:
  - If {IsExposed(enum)} is true
    - {IsEnumEmpty(enum)} must be false

IsEnumEmpty(enum):

- Let {values} be a set of enum values for {enum} across all subgraphs
- For each {value} in {values}
  - If {IsExposed(value)} is true
    - return false
- return true

**Explanatory Text**

If an enum type is defined in multiple subgraphs, only values not flagged as
`@internal` in all subgraphs are included in the merged enum type. If this
process results in an enum type with no values, the enum type is considered
empty and invalid.

The following example shows a valid merged enum type. The `Enum1` type is
defined in two subgraphs:

```graphql
enum Enum1 {
  Value1 @internal
  Value2
}

enum Enum1 {
  Value1
  Value2
}
```

This counter-example shows an invalid merged enum type. The `Enum1` type is
defined in two subgraphs, but the `Value1` and `Value2` values are flagged as
`@internal` in one of the subgraphs:

```graphql counter-example
enum Enum1 {
  Value1 @internal
  Value2 @internal
}

enum Enum1 {
  Value1
  Value2
}
```

In this counter-example, the `Enum1` type is defined in two subgraphs, but the
`Value1` value is flagged as `@internal` in one of the subgraphs and the
`Value2` value is flagged as `@internal` in the other subgraph which results in
an empty merged enum type:

```graphql counter-example
enum Enum1 {
  Value1 @internal
  Value2
}

enum Enum1 {
  Value1
  Value2 @internal
}
```

### Interface

#### Empty Merged Interface Type

**Error Code**

F0018

**Formal Specification**

- Let {interfaces} be the set of all interface types across all subgraphs.
- For each {interface} in {interfaces}:
  - If {IsExposed(interface)} is true
    - {IsInterfaceTypeEmpty(interface)} must be false.

IsInterfaceTypeEmpty(interface):

- Let {fields} be a set of all fields across all subgraphs with coordinate and
  kind of {interface}
- For each {field} in {fields}:
  - If {IsExposed(field)} is true
    - return false
- return true

**Explanatory Text**

When an interface type is defined in multiple subgraphs, only common fields and
fields not flagged as `@internal` are included in the merged interface type. If
this process results in an interface type with no fields, the interface type is
considered empty and invalid.

In the following example, the merged interface type `Interface1` is valid. The
type is defined in two subgraphs:

```graphql example
interface Interface1 {
  field1: String @internal
  field2: Int
}

interface Interface1 {
  field1: String
  field2: Int
}
```

In the following example, the merged interface type `Interface1` is valid and
contains `field1` as it exists in both subgraphs. The type is defined in two
subgraphs:

```graphql example
interface Interface1 {
  field1: String
}

interface Interface1 {
  field1: String
  field2: Int
}
```

In the following example, the merged interface type `Interface1` is invalid. The
type is defined in two subgraphs, but do not have any common fields:

```graphql counter-example
interface Interface1 {
  field1: String
}

interface Interface1 {
  field2: String
}
```

This counter-example shows an invalid merged interface type. The `Interface1`
type is defined in two subgraphs, but both `field1` and `field2` are flagged as
`@internal` in one of the subgraphs:

```graphql counter-example
interface Interface1 {
  field1: String @internal
  field2: Int @internal
}

interface Interface1 {
  field1: String
  field2: Int
}
```

In this counter-example, the `Interface1` type is defined in two subgraphs, but
`field1` is flagged as `@internal` in one subgraph and `field2` is flagged as
`@internal` in the other subgraph, resulting in an empty merged interface type:

```graphql counter-example
interface Interface1 {
  field1: String @internal
  field2: Int
}

interface Interface1 {
  field1: String
  field2: Int @internal
}
```

In the following example, the merged interface type `Interface1` is invalid. The
type is defined in two subgraphs, but the common field `field1` is flagged as
`@internal` in one of the subgraphs:

```graphql counter-example
interface Interface1 {
  field1: String @internal
}

interface Interface1 {
  field1: String
}
```

### Union

#### Union Type Members Cannot Reference Internals

**Error Code**

F0017

**Formal Specification**

- Let {subgraphs} be a list of all subgraphs.
- For each {subgraph} in {subgraphs}:
  - Let {unionTypes} be the set of all union types in {subgraph}.
  - For each {unionType} in {unionTypes}:
    - Let {members} be the set of member types of {unionType}
    - For each {member} in {members}:
      - Let {type} be the type of {member}
      - {IsExposed(type)} must be true

**Explanatory Text**

A union type must not include members where the type is marked as `@internal` in
any subgraph. This rule ensures that the composed schema does not expose
internal types.

Here is a valid example where all member types of a union are public:

```graphql example
type Object1 {
  field1: String
}

type Object2 {
  field2: Int
}

union Union1 = Object1 | Object2

type Object3 {
  field3: Boolean
}

union Union1 = Object3
```

In this counter-example, the member type `Object2` is marked as `@internal` in
the second subgraph, so the composed schema is invalid:

```graphql counter-example
union Union1 = Object1 | Object2

type Object1 {
  field1: String
}

type Object2 {
  field2: Int
}

union Union1 = Object1 | Object2

type Object1 {
  field1: String
}

type Object2 @internal {
  field2: Int
  field4: Float
}
```

### Schema

#### No Queries

**Error Code**

F0007

**Formal Specification**

- Let {schemas} be the set of all subgraph schemas involved in the composition
- {HasQueryRootType(schemas)} must be true

HasQueryRootType(schemas):

- for each {schema} in {schemas}
  - let {queryRootType} be the query root type of {schema}
  - let {fields} be the fields of {queryRootType}
  - if {fields} is not empty
    - return true
- return false

**Explanatory Text**

A schema composed from multiple subgraphs must have a query root type to be
valid. The query root type is essential. This rule ensures that at least one
subgraph in the composition defines a query root type that defines at least one
query field.

The examples provided in the test cases demonstrate how the absence or presence
of a valid query root type impacts the composition result. A composition that
does not meet this requirement should result in an error with the code F0007,
indicating the need for at least one query field across the included subgraphs.

```graphql
type Query {
  field1: String
}

type Query {
  field2: String @remove
}
```

In the example, both `field1` and `field2` are marked for removal, leaving no
valid query fields:

```graphql counter-example
type Query {
  field1: String @remove
}

type Query @remove {
  field2: String
}
```

In this case, the presence of `@internal` on `field`1 removes the field from the
composed schema, leaving no accessible query fields.

```graphql counter-example
type Query {
  field1: String @internal
}

type Query {
  field1: String
}
```

### Shared Functions

#### Same Type Shape

If types differ only in nullability they are still considered mergeable. This
algorithm determines if two types are mergeable by removing non-nullability from
the types when comparing them.

SameTypeShape(typeA, typeB):

- If {typeA} is Non-Null:
  - If {typeB} is nullable
    - Let {innerType} be the inner type of {typeA}.
    - return {SameTypeShape(innerType, typeB)}.
- If {typeB} is Non-Null:
  - If {typeA} is nullable
    - Let {innerType} be the inner type of {typeB}.
    - return {SameTypeShape(typeA, innerType)}.
- If {typeA} or {typeB} is List:
  - If {typeA} or {typeB} is not List
    - return false.
  - Let {innerTypeA} be the item type of {typeA}.
  - Let {innerTypeB} be the item type of {typeB}.
  - return {SameTypeShape(innerTypeA, innerTypeB)}.
- If {typeA} and {typeB} are not of the same kind
  - return false.
- If {typeA} and {typeB} do not have the same name
  - return false.

#### Is Exposed

IsExposed(member):

- Let {members} be a list of all members across all subgraphs with the same
  coordinate and kind as {member}
- If any {members} is marked with `@internal`
  - return false
- If {member} is InputField
  - Let {type} be any input object type that {member} is declared on
  - if {IsExposed(type)} is false
    - return false
  - Let {types} be the list of all types across all subgraphs with the same
    coordinate and kind as {type}
  - If {member} is in {CommonFields(types)}
    - return true
  - return false
- If {member} is EnumValue
  - Let {enum} be any enum that {member} is declared on
  - return {IsExposed(enum)}
- If {member} is ObjectField
  - Let {type} be the any type that {member} is declared on
  - return {IsExposed(type)}
- If {member} is InterfaceField
  - Let {type} be the any type that {member} is declared on
  - If {IsExposed(type)} is false
    - return false
  - Let {types} be the list of all types across all subgraphs with the same
    coordinate and kind as {type}
  - If {member} is in {CommonFields(types)}
    - return true
  - return false
- If {member} is Argument
  - If {member} is declared on a field:
    - Let {declaringField} be any field that {member} is declared on
    - If {IsExposed(declaringField)} is false
      - return false
    - Let {declaringFields} be the list of all fields across all subgraphs with
      the same coordinate and kind as {declaringField}
    - If {member} is in {CommonArguments(declaringFields)}
      - return true
    - return false
  - If {member} is declared on a directive
    - Let {declaringDirective} be any directive that {member} is declared on
    - If {IsExposed(declaringDirective)} is false
      - return false
    - Let {declaringDirectives} be the list of any directives across all
      subgraphs with the same coordinate and kind as {declaringDirective}
    - If {member} is in {CommonArguments(declaringDirectives)}
      - return true
    - return false
- return true

CommonArguments(members):

- Let {commonArguments} be the set of all arguments of all {members} across all
  subgraphs
- For each {member} in {members}
  - Let {arguments} be the set of all arguments of {member}
  - Let {commonArguments} be the intersection of {commonArguments} and
    {arguments}
- return {commonArguments}

CommonFields(members):

- Let {commonFields} be the set of all fields of all {members} across all
  subgraphs
- For each {member} in {members}
  - Let {fields} be the set of all fields of {member}
  - Let {commonFields} be the intersection of {commonFields} and {fields}
- return {commonFields}

## Compose

To compose a gateway configuration the composition tooling must have loaded at
least one subgraph configuration.

ComposeConfiguration(subgraphConfigurations):

- For each {subgraphConfiguration} in {subgraphConfigurations}:
- Let {subgraphSchema} be the result of
  {BuildSubgraphSchema(subgraphConfiguration)}.

BuildSubgraphSchema(subgraphConfiguration):

- Todo

MergeType(typesOrTypeExtensions):

- Todo

MergeSchema(schemaA, schemaB):

- Let {mergedSchema} be an empty SchemaDefinition
- Let {queryTypeA} be the query type of {schemaA}
- Set {mergedSchema} to have query type {queryTypeA}
- Let {mutationTypeA} be the mutation type of {schemaA} or null
- Let {mutationTypeB} be the mutation type of {schemaB} or null
- If {mutationTypeA} is not null
  - Set {mergedSchema} to have mutation type {mutationTypeA}
- If {mutationTypeA} is null and {mutationTypeB} is not null
  - Set {mergedSchema} to have mutation type {mutationTypeB}
- Let {subscriptionTypeA} be the subscription type of {schemaA} or null
- Let {subscriptionTypeB} be the subscription type of {schemaB} or null
- If {subscriptionTypeA} is not null
  - Set {mergedSchema} to have subscription type {subscriptionTypeA}
- If {subscriptionTypeA} is null and {subscriptionTypeB} is not null
  - Set {mergedSchema} to have subscription type {subscriptionTypeB}
- return {mergedSchema}

#### MergeObjectType

This algorithm combines two object types from different subgraphs into a single
object type. It does this only if neither type is marked as `@internal`,
ensuring internal types remain private.

This algorithm creates a merged output type containing all the fields from both
types, unless they are marked as `@internal`. When the same field exists in both
types, it merges these fields into one.

The fields are merged by name, and the merged field is the result of calling
{MergeOutputField(fieldA, fieldB)}.

MergeOutputType(typeA, typeB):

- If {typeA} or {typeB} are `@internal`
  - return null
- Let {outputType} be an empty OutputObjectTypeDefinition
- Let {fields} be a set of field names that are defined on either typeA or typeB
- For each {fieldName} in {fields}:
  - Let {fieldA} be the field with the same name on typeA
  - Let {fieldB} be the field with the same name on typeB
  - If {fieldA} or {fieldB} are `@internal`
    - continue
  - If {fieldB} is null
    - Append {fieldA} to {outputType}
    - continue
  - If {fieldA} is null
    - Append {fieldB} to {outputType}
    - continue
  - Let {mergedField} be the result of calling {MergeOutputField(fieldA,
    fieldB)}
  - Append {mergedField} to {outputType}
- Set {outputType} to have the same name as {typeA}
- Set {outputType} to have {MergeInterfaceImplementation(typeA, typeB)} as its
  interfaces
- return {outputType}

_Examples of Merging Output Object Types:_

```graphql example
# Subgraph A
type OutputTypeA {
  commonField: String
  uniqueFieldA: Int
}

# Subgraph B
type OutputTypeA {
  commonField: String
  uniqueFieldB: Boolean
}

# Result
type OutputTypeA {
  commonField: String
  uniqueFieldA: Int
  uniqueFieldB: Boolean
}
```

_Merging Output Object Types with `@internal` Fields:_

```graphql example
# Subgraph A
type OutputTypeA {
  commonField: String
  internalField: Int @internal
}

# Subgraph B
type OutputTypeA {
  commonField: String
  uniqueFieldB: Boolean
}

# Result
type OutputTypeA {
  commonField: String
  uniqueFieldB: Boolean
}
```

#### MergeInputType

This algorithm merges two input object types from different subgraphs. It
excludes any type marked with `@internal`, ensuring internal types are not
exposed in the merged schema.

The fields of the merged input object type are the intersection of the fields of
the input object types from the subgraphs. This approach ensures that the merged
input object type is compatible with both subgraphs.

The fields are merged by name, and the merged field is the result of calling
{MergeInputField(fieldA, fieldB)}.

MergeInputType(typeA, typeB):

- If {typeA} or {typeB} are `@internal`
  - return null
- Let {inputType} be an empty InputObjectTypeDefinition
- Let {commonFields} be the set of fields names that are defined on both {typeA}
  and {typeB}
- For each {field} in {commonFields}:
  - Let {fieldA} be the field with the same name on {typeA}
  - Let {fieldB} be the field with the same name on {typeB}
  - If {fieldA} or {fieldB} are `@internal`
    - continue
  - Let {mergedField} be the result of calling {MergeInputField(fieldA, fieldB)}
  - Append {mergedField} to {inputType}
- Set {inputType} to have the same name as {typeA}
- return {inputType}

_Merging Common Input Object Fields:_

```graphql example
# Subgraph A
input InputTypeA {
  commonField: String
  uniqueFieldA: Int
}

# Subgraph B
input InputTypeA {
  commonField: String
  uniqueFieldB: Boolean
}

# Merged Input Object
input InputTypeA {
  commonField: String
}
```

_Merging Common Input Object Fields with `@internal` Fields:_

```graphql example
# Subgraph A
input InputTypeA {
  commonField: String
  internalField: Int @internal
}

# Subgraph B
input InputTypeA {
  commonField: String
  internalField: Int
}

# Merged Input Object
input InputTypeA {
  commonField: String
}
```

#### MergeInterfaceType

This algorithm merges two interface types from different subgraphs, given that
neither type is marked as `@internal`.

The resulting interface type is the intersection of the fields of the interface
types from the subgraphs. This approach ensures that the merged interface type
is compatible with object types from both subgraphs.

The fields are merged by name, and the merged field is the result of calling
{MergeOutputField(fieldA, fieldB)}.

MergeInterfaceType(typeA, typeB):

- If {typeA} or {typeB} are `@internal`
  - return null
- Let {interfaceType} be an empty InterfaceTypeDefinition
- Let {fields} be a set of common field names that are defined in {typeA} and
  {typeB}
- For each {fieldName} in {fields}:
  - Let {fieldA} be the field with the same name on {typeA}
  - Let {fieldB} be the field with the same name on {typeB}
  - If {fieldA} or {fieldB} are `@internal`
    - continue
  - Let {mergedField} be the result of calling {MergeOutputField(fieldA,
    fieldB)}
  - Append {mergedField} to {interfaceType}
- Set {interfaceType} to have the same name as {typeA}
- Set {interfaceType} to have {MergeInterfaceImplementation(typeA, typeB)} as
  its interfaces
- return {interfaceType}

_Merging Common Fields:_

```graphql example
# Subgraph A
interface InterfaceA {
  commonField: String
}

# Subgraph B
interface InterfaceA {
  commonField: String
  uniqueField: Boolean
}

# Merged Interface
interface InterfaceA {
  commonField: String
}
```

_Merging Common Fields with `@internal` Fields:_

```graphql example
# Subgraph A
interface InterfaceA {
  commonField: String
  internalField: Int @internal
}

# Subgraph B
interface InterfaceA {
  commonField: String
  internalField: Int
}

# Merged Interface
interface InterfaceA {
  commonField: String
}
```

This counter example shows why it is important that the gateway uses the
intersection rather than the union of the fields of the interface types from the
subgraphs:

```graphql counter-example
# Subgraph A
interface InterfaceA {
  commonField: String
  uniqueFieldA: Int
}

type ObjectA implements InterfaceA {
  commonField: String
  uniqueFieldA: Int
}

# Subgraph B
interface InterfaceA {
  commonField: String
  uniqueFieldB: Boolean
}

# Merged Interface

interface InterfaceA {
  commonField: String
  uniqueFieldA: Int
  uniqueFieldB: Boolean
}

# This object type is no longer compatible with the merged interface types as it is
# missing the `uniqueFieldB` field.
type ObjectA implements InterfaceA {
  commonField: String
  uniqueFieldA: Int
}
```

#### MergeUnionType

This algorithm is used to merge two union types from separate subgraphs. It
combines the members from both union types into a new union type by name, given
neither original type is marked as `@internal`.

This algorithm has to combine the members of both types, because otherwise there
is the possibility of invalid states during the execution. If members were
removed from the union type, the subgraph could still return it as a result of a
query, which would be invalid in the composed schema.

MergeUnionType(typeA, typeB):

- If {typeA} or {typeB} are `@internal`
  - return null
- Let {unionType} be an empty UnionTypeDefinition
- Let {types} be a set of type names that are defined on either {typeA} or
  {typeB}
- Set {unionType} to have the same name as {typeA}
- Set {types} to be the types of {unionType}
- return {unionType}

_Merging Union Types:_

```graphql
# Subgraph A
union UnionTypeA = Type1 | Type2

# Subgraph B
union UnionTypeA = Type2 | Type3

# Result
union UnionTypeA = Type1 | Type2 | Type3
```

_Merging Union Types with `@internal`:_

```graphql
# Subgraph A
union UnionTypeA = Type1 | Type2

# Subgraph B
union UnionTypeA @internal = Type2 | Type3

# Result
null
```

The following counter-example shows a invalid composition. Subgraph A could
still return `Type1` for the field `field1`, which would lead to an execution
error:

```graphql counter-example
# Subgraph A
union UnionTypeA = Type1 | Type2

type Type1 {
  field1: UnionTypeA
}

# Subgraph B
union UnionTypeA = Type2

type Type1 {
  field1: UnionTypeA
}

# Result
union UnionTypeA = Type2

type Type1 {
  field1: UnionTypeA
}
```

#### MergeEnumType

This algorithm merges two enum types from different subgraphs into one, given if
neither is marked as `@internal`. This process simply retains the enum values
from {typeA} for the merged enum type as {typeA} and {typeB} are guaranteed to
have the same values because
[Values Must Be The Same Across Subgraphs](#sec-Values-Must-Be-The-Same-Across-Subgraphs)

Since enum types can be used both as input and output types, they must be
strictly equal in both subgraphs. This strict equality rule avoids any invalid
states that could arise from using either an intersection or union of the enum
values.

MergeEnumType(typeA, typeB):

- If {typeA} or {typeB} are `@internal`
  - return null
- Let {enumType} be an empty EnumTypeDefinition
- Let {valuesOfA} be the set of enum values defined on {typeA}
- Set {enumType} to have the same name as {typeA}
- Set {valuesOfA} to be the values of {enumType}
- return {enumType}

_Examples of Merging Enum Types:_

```graphql
# Subgraph A
enum EnumTypeA {
  VALUE1
  VALUE2
}

# Subgraph B
enum EnumTypeA {
  VALUE1
  VALUE2
}

# Result
enum EnumTypeA {
  VALUE1
  VALUE2
}
```

The following counter-example shows an invalid composition that uses the union
merge approach. A query to subgraph B could use `VALUE1` in `field1` which would
lead to an execution error:

```graphql counter-example
# Subgraph A
enum EnumType1 {
  VALUE1
}

# Subgraph B
enum EnumType1 {
  VALUE2
}

input Input1 {
  field1: EnumType1
}

# Result
enum EnumType1 {
  VALUE1
  VALUE2
}

input Input1 {
  field1: EnumType1
}
```

The following counter-example shows an invalid composition that uses the
intersection merge approach. A query to subgraph A could return `VALUE2` in
`field1` which would lead to an execution error:

```graphql counter-example
# Subgraph A
enum EnumType1 {
  VALUE1
}

type Type1 {
  field1: EnumType1
}

# Subgraph B
enum EnumType1 {
  VALUE2
}

# Result
enum EnumType1 {
  VALUE1
  VALUE2
}

input Type1 {
  field1: EnumType1
}
```

#### MergeInputField

This algorithm merges two input fields from the same type of different subgraphs
into one. The algorithm expects that both fields have the same schema
coordinate. The type of the field is the result of calling
{MergeInputFieldType(typeA, typeB)}.

MergeInputField(fieldA, fieldB):

- Let {mergedField} be an empty InputFieldDefinition
- Let {typeA} be the type of fieldA
- Let {typeB} be the type of fieldB
- Let {mergedType} be the result of calling {MergeInputFieldType(typeA, typeB)}
- Set {mergedField} to have the same name as {fieldA}
- Set {mergedField} to have {mergedType} as its type
- return {mergedField}

_Merging Input Fields:_

```graphql example
# Subgraph A
input InputTypeA {
  field1: String
}

# Subgraph B
input InputTypeA {
  field1: String!
}

# Result
input InputTypeA {
  field1: String!
}
```

#### MergeOutputField

This algorithm merges two output fields from the same type of different
subgraphs into one. The algorithm expects that both fields have the same schema
coordinate. The arguments of both fields are merged based on
{MergeArguments(fieldA, fieldB)}. The type of the field is the result of calling
{MergeOutputFieldType(typeA, typeB)}.

MergeOutputField(fieldA, fieldB):

- Let {mergedField} be an empty OutputFieldDefinition
- Let {typeA} be the type of fieldA
- Let {typeB} be the type of fieldB
- Let {mergedType} be the result of calling {MergeOutputFieldType(typeA, typeB)}
- Set {mergedField} to have the same name as {fieldA}
- Set {mergedField} to have {mergedType} as its type
- Set {mergedField} to have arguments {MergeArguments(fieldA, fieldB)}
- return {mergedField}

_Merging Output Fields:_

```graphql example
# Subgraph A
type OutputTypeA {
  field1(arg1: String, arg2: String): String
}

# Subgraph B
type OutputTypeA {
  field1(arg1: String, arg3: String): String!
}

# Result
type OutputTypeA {
  field1(arg1: String): String!
}
```

#### MergeArguments

This algorithm merges the arguments of two fields from the same type of
different subgraphs into a combined list of arguments. The algorithm expects
that both fields have the same schema coordinate.

The arguments are merged by name, and the merged argument is the result of
calling {MergeArgument(argumentA, argumentB)}.

Only arguments that are defined on both fields are merged. If an argument is
only defined on one field, it is not included in the merged list to ensure that
the merged field is compatible with both subgraphs.

MergeArguments(fieldA, fieldB):

- Let {mergedArguments} be an empty list of ArgumentDefinitions
- Let {arguments} be the intersection of the set of argument names that are
  defined on {fieldA} and {fieldB}
- For each {argumentName} in {arguments}:
  - Let {argumentA} be the argument with the same name on {fieldA}
  - Let {argumentB} be the argument with the same name on {fieldB}
  - If {argumentA} or {argumentB} are `@internal`
    - continue
  - Let {mergedArgument} be the result of calling {MergeArgument(argumentA,
    argumentB)}
  - Append {mergedArgument} to {mergedArguments}
- return {mergedArguments}

_Merging Arguments:_

```graphql example
# Subgraph A
type Type1 {
  field1(arg1: String, arg2: String): String
}

# Subgraph B
type Type1 {
  field1(arg1: String, arg3: String): String
}

# Result
type Type1 {
  field1(arg1: String): String
}
```

The following counter-example shows an invalid composition. The `field1` can be
queried on the gateway with the argument `arg2`, which would lead to an
execution error on subgraph B:

```graphql counter-example
# Subgraph A
type Type1 {
  field1(arg1: String, arg2: String): String
}

# Subgraph B
type Type1 {
  field1(arg1: String): String
}

# Result
type Type1 {
  field1(arg1: String, arg2: String): String
}
```

#### MergeArgument

This algorithm merges two arguments from the same field of different subgraphs
into one. The algorithm expects that both arguments have the same schema
coordinate.

The type of the argument is the result of calling {MergeInputFieldType(typeA,
typeB)}.

MergeArgument(argumentA, argumentB):

- Let {mergedArgument} be an empty ArgumentDefinition
- Let {typeA} be the type of argumentA
- Let {typeB} be the type of argumentB
- Let {mergedType} be the result of calling {MergeInputFieldType(typeA, typeB)}
- Set {mergedArgument} to have the same name as {argumentA}
- Set {mergedArgument} to have {mergedType} as its type
- return {mergedArgument}

_Merging Arguments:_

```graphql example
# Subgraph A
type Type1 {
  field1(arg1: String!): String
}

# Subgraph B
type Type1 {
  field1(arg1: String): String
}

# Result
type Type1 {
  field1(arg1: String!): String
}
```

#### MergeInterfaceImplementation

This algorithm merges the interfaces implemented by two types from different
subgraphs into a combined list of interfaces. The algorithm ignores any
interface that is marked as `@internal`, to avoid exposing a implementation that
does not match a interface type.

MergeInterfaceImplementation(typeA, typeB):

- Let {interfaceNames} be the set of interface names that are defined on either
  {typeA} or {typeB}
- Let {validInterfaceNames} be the set of all interface in the composition that
  are not `@internal`
- Return the intersection of {interfaceNames} and {validInterfaceNames}

_Merging Interface Implementations:_

```graphql example
# Subgraph A
interface Interface1 {
  field1: String
}

type Type1 implements Interface1 {
  field1: String
}

# Subgraph B
type Type1 {
  field1: String
}

# Result
interface Interface1 {
  field1: String
}

type Type1 implements Interface1 {
  field1: String
}
```

_Merging Interface Implementations with `@internal` Interfaces:_

```graphql example
# Subgraph A
interface Interface1 @internal {
  field1: String
}

type Type1 implements Interface1 {
  field1: String
}

# Subgraph B
type Type1 {
  field1: String
}

# Result
type Type1 {
  field1: String
}
```

The following counter-example shows an invalid composition. The `Type1` type
implements the `Interface1` interface, but the `Interface1` interface is marked
as `@internal` in subgraph A.

```graphql counter-example
# Subgraph A
interface Interface1 @internal {
  field1: String
}

type Type1 implements Interface1 {
  field1: String
}

# Subgraph B
type Type1 {
  field1: String
}
```

#### MergeInputFieldType

This algorithm merges two input types. The merge will result in the least
permissive type, while still be compatible with both input types.

MergeInputFieldType(typeA, typeB):

- If {typeA} and {typeB} are the same
  - return {typeA}
- If {typeA} is Non-Null and {typeB} is Non-Null
  - Let {innerTypeA} be the inner type of {typeA}
  - Let {innerTypeB} be the inner type of {typeB}
  - Let {innerType} be {MergeOutputFieldType(innerTypeA, innerTypeB)}
  - return {EnsureNonNullType(innerType)}
- If {typeA} is Non-Null and {typeB} is nullable
  - Let {innerTypeA} be the inner type of {typeA}
  - Let {mergedType} be {MergeOutputFieldType(innerTypeA, typeB)}
  - return {EnsureNonNullType(mergedType)}
- If {typeB} is Non-Null and {typeA} is nullable
  - Let {innerTypeB} be the inner type of {typeB}
  - Let {mergedType} be {MergeOutputFieldType(typeA, innerTypeB)}
  - return {EnsureNonNullType(mergedType)}
- If both {typeA} and {typeB} are List
  - Let {itemTypeA} be the item type of {typeA}
  - Let {itemTypeB} be the item type of {typeB}
  - Let {innerType} be {MergeOutputFieldType(itemTypeA, itemTypeB)}
  - return {ToListType(innerType)}
- raise composition error

_Merging nullable and non-nullable types:_

```graphql example
# Subgraph A
input Input1 {
  field1: String
}

# Subgraph B
input Input1 {
  field1: String!
}

# Result
input Input1 {
  field1: String!
}
```

_Merging nullable and non-nullable list types:_

```graphql example
# Subgraph A
type Type1 {
  field1: [String]
}

# Subgraph B
type Type1 {
  field1: [String!]
}

# Subgraph C
type Type1 {
  field1: [String!]!
}

# Result
type Type1 {
  field1: [String!]!
}
```

#### MergeOutputFieldType

This algorithm merges two output types. The merge will result in the most
permissive type, while still being compatible with both output types. This
ensures that the data contract between the GraphQL Gateway and the API consumer
can be fulfilled.

MergeOutputFieldType(typeA, typeB):

- If {typeA} and {typeB} are the same
  - return {typeA}
- If both {typeA} and {typeB} are Non-Null
  - Let {innerTypeA} be the inner type of {typeA}
  - Let {innerTypeB} be the inner type of {typeB}
  - Let {innerType} be {MergeOutputFieldType(innerTypeA, innerTypeB)}
  - return {EnsureNonNullType(innerType)}
- If {typeA} is Non-Null and {typeB} is nullable
  - Let {innerTypeA} be the inner type of {typeA}
  - Let {mergedType} be {MergeOutputFieldType(innerTypeA, typeB)}
  - return {EnsureNullableType(mergedType)}
- If {typeB} is Non-Null and {typeA} is nullable
  - Let {innerTypeB} be the inner type of {typeB}
  - Let {mergedType} be {MergeOutputFieldType(typeA, innerTypeB)}
  - return {EnsureNullableType(mergedType)}
- If both {typeA} and {typeB} are Lists:
  - Let {itemTypeA} be the item type of {typeA}.
  - Let {itemTypeB} be the item type of {typeB}.
  - Let {innerType} be {MergeOutputFieldType(itemTypeA, itemTypeB)}
  - return {ToListType(innerType)}
- raise composition error

_Merging nullable and non-nullable types:_

```graphql example
# Subgraph A
type Type1 {
  field1: String
}

# Subgraph B
type Type1 {
  field1: String!
}

# Result
type Type1 {
  field1: String
}
```

_Merging nullable and non-nullable list types:_

```graphql example
# Subgraph A
type Type1 {
  field1: [String!]
}

# Subgraph B
type Type1 {
  field1: [String]!
}

# Result
type Type1 {
  field1: [String]
}
```

#### EnsureNonNullType

When merging types this helper ensures that the specified {type} is a non-null
type or it wraps the specified {type} as a non-null type.

EnsureNonNullType(type):

- If {type} is Non-Null
  - return {type}
- Let {nonNullType} be a new Non-Null type with {type} as inner type
- return {nonNullType}

```graphql example
# Before
String

# After
String!
```

#### EnsureNullableType

When merging types this helper ensures that the specified {type} is a nullable
type or it returns the inner type of the non-null type.

EnsureNullableType(type):

- If {type} is Non-Null
  - Let {innerType} be the inner type of {type}
  - return {innerType}
- return {type}

```graphql example
# Before
String!

# After
String
```

#### ToListType

This algorithm creates list type for the provided type.

ToListType(type):

- Let {listType} be a new List type with {type} as item type
- return {listType}

```graphql example
# Before
String

# After
[String]
```

## Satisfiability
>>>>>>> a82bee22
<|MERGE_RESOLUTION|>--- conflicted
+++ resolved
@@ -62,7 +62,6 @@
 entity type, and each subgraph defines the particular keys that it is able to
 support.
 
-<<<<<<< HEAD
 Lookups can also be nested if they can be reached through other lookups.
 
 ```graphql example
@@ -92,7 +91,6 @@
   id: ID!
 }
 ```
-=======
 # Composition
 
 The composition of subgraphs describes the process of merging multiple subgraph
@@ -2703,5 +2701,4 @@
 [String]
 ```
 
-## Satisfiability
->>>>>>> a82bee22
+## Satisfiability
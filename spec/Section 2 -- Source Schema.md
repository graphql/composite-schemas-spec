--- conflicted
+++ resolved
@@ -310,13 +310,8 @@
 return type, the `@is` directive can be omitted.
 
 ```graphql example
-<<<<<<< HEAD
-extend type Query {
+type Query {
   personById(productId: ID! @is(field: "id")): Person @lookup
-=======
-type Query {
-  personById(id: ID! @is(field: "id")): Person @lookup
->>>>>>> 12f0f22e
 }
 ```
 
